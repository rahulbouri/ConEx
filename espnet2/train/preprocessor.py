--- conflicted
+++ resolved
@@ -142,12 +142,8 @@
         speech_volume_normalize: float = None,
         speech_name: str = "speech",
         text_name: str = "text",
-<<<<<<< HEAD
         aux_task_names = None,
-        fs: np.int32 = 0,
-=======
         fs: int = 0,
->>>>>>> cb06bb1a
     ):
         super().__init__(train)
         self.train = train
