#!/usr/bin/env bash

set -e
set -u
set -o pipefail

log() {
    local fname=${BASH_SOURCE[1]##*/}
    echo -e "$(date '+%Y-%m-%dT%H:%M:%S') (${fname}:${BASH_LINENO[0]}:${FUNCNAME[1]}) $*"
}
SECONDS=0

stage=0
stop_stage=1

. ./db.sh
. ./path.sh
. ./cmd.sh

data_url=
data_how2=${HOW2_2kH}


log "$0 $*"
. utils/parse_options.sh

if [ $# -ne 0 ]; then
    log "Error: No positional arguments are required."
    exit 2
fi

. ./path.sh
. ./cmd.sh


if [ ${stage} -le 0 ] && [ ${stop_stage} -ge 0 ]; then
    log "stage 0: Data download"

    if [ -d ${data_how2} ]; then
        log "$0: How2 directory or archive already exists in ${data_how2}. Skipping download."
    else
        wget ${data_url} -O out.tar.bz2 
        tar -xvf out.tar.bz2 -C ${data_how2}/
        log "$0: Successfully downloaded and un-tarred how2_feats"
    fi
fi


if [ ${stage} -le 1 ] && [ ${stop_stage} -ge 1 ]; then
    log "stage 1: Data preparation and verification"

    mkdir -p data 
    for dir in tr_2000h_sum cv05_sum dev5_test_sum; do  
<<<<<<< HEAD
        [ -f data/${dir} ] || mv ${data_how2}/data/${dir} data/${dir}
        [ -f "data/${dir}/feats.scp" ] || awk -F ' ' -v x="$(realpath $data_how2)" '{print $1,x"/audio/fbank_pitch/"$2}' < "${data_how2}/audio/fbank_pitch/${dir}.scp"  > "data/${dir}/feats.scp"
        [ -f "data/${dir}/wav.scp" ] || cut -d ' ' -f1 "data/${dir}/utt2spk" | sort | uniq | awk -F ' ' '{print $1,"<DUMMY>"}' > "data/${dir}/wav.scp"
=======
        [ -f data/${dir}/text ] || mv ${data_how2}/how2_release/data/${dir} data/${dir}
        [ -f "data/${dir}/feats.scp" ] || awk -F ' ' -v x="$(realpath ${data_how2}/how2_release/)" '{print $1,x"/audio/fbank_pitch/"$2}' < "${data_how2}/how2_release/audio/fbank_pitch/${dir}.scp"  > "data/${dir}/feats.scp"
        [ -f "data/${dir}/wav.scp" ] || cut -d ' ' -f1 "data/${dir}/text" | awk -F ' ' '{print $1,"<DUMMY>"}' > "data/${dir}/wav.scp"
>>>>>>> 65124cc0
        utils/fix_data_dir.sh data/${dir}
    done 
   
fi 

log "Successfully finished. [elapsed=${SECONDS}s]"<|MERGE_RESOLUTION|>--- conflicted
+++ resolved
@@ -51,15 +51,9 @@
 
     mkdir -p data 
     for dir in tr_2000h_sum cv05_sum dev5_test_sum; do  
-<<<<<<< HEAD
-        [ -f data/${dir} ] || mv ${data_how2}/data/${dir} data/${dir}
-        [ -f "data/${dir}/feats.scp" ] || awk -F ' ' -v x="$(realpath $data_how2)" '{print $1,x"/audio/fbank_pitch/"$2}' < "${data_how2}/audio/fbank_pitch/${dir}.scp"  > "data/${dir}/feats.scp"
-        [ -f "data/${dir}/wav.scp" ] || cut -d ' ' -f1 "data/${dir}/utt2spk" | sort | uniq | awk -F ' ' '{print $1,"<DUMMY>"}' > "data/${dir}/wav.scp"
-=======
         [ -f data/${dir}/text ] || mv ${data_how2}/how2_release/data/${dir} data/${dir}
         [ -f "data/${dir}/feats.scp" ] || awk -F ' ' -v x="$(realpath ${data_how2}/how2_release/)" '{print $1,x"/audio/fbank_pitch/"$2}' < "${data_how2}/how2_release/audio/fbank_pitch/${dir}.scp"  > "data/${dir}/feats.scp"
         [ -f "data/${dir}/wav.scp" ] || cut -d ' ' -f1 "data/${dir}/text" | awk -F ' ' '{print $1,"<DUMMY>"}' > "data/${dir}/wav.scp"
->>>>>>> 65124cc0
         utils/fix_data_dir.sh data/${dir}
     done 
    
