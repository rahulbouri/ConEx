#!/usr/bin/env bash

# Copyright 2021 Tomoki Hayashi
#  Apache 2.0  (http://www.apache.org/licenses/LICENSE-2.0)

# Set bash to 'debug' mode, it will exit on :
# -e 'error', -u 'undefined variable', -o ... 'error in pipeline', -x 'print commands',
set -e
set -u
set -o pipefail

log() {
    local fname=${BASH_SOURCE[1]##*/}
    echo -e "$(date '+%Y-%m-%dT%H:%M:%S') (${fname}:${BASH_LINENO[0]}:${FUNCNAME[1]}) $*"
}
min() {
  local a b
  a=$1
  for b in "$@"; do
      if [ "${b}" -le "${a}" ]; then
          a="${b}"
      fi
  done
  echo "${a}"
}
SECONDS=0

# General configuration
stage=1
stop_stage=2
nj=8
inference_nj=8
gpu_inference=false
fs=16000

# Input data related configuration
lang=en  # language type of the dataset, like "en", "zh", etc.

# Model related configuration
model_tag=""
asr_model_file=""
lm_file=""
whisper_tag=""
whisper_dir=""

# Inference option related configuration
inference_config=""
inference_args=""
decode_options="{task: transcribe}"

# Scoring related configuration
bpemodel=""
nlsyms_txt=none
cleaner=none
hyp_cleaner=none
gt_text=""

help_message=$(cat << EOF
Usage: $0 [Options] <wav.scp> <outdir>

Options:
    # General configuration
    --stage          # Processes starts from the specified stage (default="${stage}").
    --stop_stage     # Processes is stopped at the specified stage (default="${stop_stage}").
    --nj             # Number of parallel jobs (default="${nj}").
    --inference_nj   # Number of parallel jobs in inference (default="${inference_nj}").
    --gpu_inference  # Whether to use gpu in the inference (default="${gpu_inference}").
    --fs             # Sampling rate for ASR model inputs (default="${fs}").

    # Input data related configuration
    --lang           # The language type of the dataset (default="${lang}").

    # Model related configuration
    --model_tag       # Model tag or url available in espnet_model_zoo (default="${model_tag}")
                      # If provided, overwrite --asr_model_file and --lm_file options.
    --asr_model_file  # ASR model file path in local (default="${asr_model_file}").
    --lm_file         # LM model file path in local (default="${lm_file}").
    --whisper_tag     # Whisper model tag for evaluation with Whisper (default="${whisper_tag}").
    --whisper_dir     # Whisper model directory to download (default="${whisper_dir}").

    # Inference related configuration
    --inference_config  # ASR inference configuration file (default="${inference_config}").
    --inference_args    # Additional arguments for ASR inference (default=${inference_args}).
    --decode_options    # Decode options for Whisper's transcribe method (default=${decode_options}).

    # Scoring related configuration
    --bpemodel    # BPE model path, needed if you want to calculate TER (default="${bpemodel}").
    --nlsyms_txt  # Non-language symbol file (default="${nlsyms_txt}").
    --cleaner     # Text cleaner module for the reference (default="${cleaner}").
    --hyp_cleaner # Text cleaner module for the hypothesis (default="${hyp_cleaner}").
    --gt_text     # Kaldi-format groundtruth text file (default="${gt_text}")
                  # This must be provided if you want to calculate scores.

Examples:
    # Use pretrained model and perform only inference
    $0 --model_tag <model_tag> wav.scp asr_outputs

    # Use pretrained model and perform inference and scoring
    $0 --model_tag <model_tag> --stop-stage 3 --gt_text /path/to/text wav.scp asr_results

    # Use local model and perform inference and scoring
    $0 --asr_model_file /path/to/model.pth --stop-stage 3 --gt_text /path/to/text wav.scp asr_results

    # Use whisper model and perform inference and scoring
    $0 --whisper_tag small --whisper_dir /path/to/download --lang en --stop-stage 3 \
        --gt_text /path/to/text wav.scp asr_results

EOF
)

log "$0 $*"
# shellcheck disable=SC1091
. utils/parse_options.sh

wavscp=$1
outdir=$2

if [ $# -ne 2 ]; then
    log "${help_message}"
    exit 2
fi

# shellcheck disable=SC1091
. ./path.sh
# shellcheck disable=SC1091
. ./cmd.sh

# Check the option is valid
if [ -z "${gt_text}" ] && [ "${stop_stage}" -ge 3 ]; then
    log "--gt_text must be provided if perform scoring."
    exit 1
fi
if [ -z "${model_tag}" ] && [ -z "${asr_model_file}" ] && [ -z "${whisper_tag}" ]; then
<<<<<<< HEAD
    log "Either --model_tag or --asr_model_file or --whisper_tag must be provided."
=======
    log "--model_tag or --asr_model_file or --whisper_tag must be provided."
>>>>>>> 2ead79e8
    exit 1
fi

if ${gpu_inference}; then
    # shellcheck disable=SC2154
    _cmd="${cuda_cmd}"
    _ngpu=1
    inference_nj=1
else
    # shellcheck disable=SC2154
    _cmd="${decode_cmd}"
    _ngpu=0
fi

if [ ${stage} -le 1 ] && [ ${stop_stage} -ge 1 ]; then
    log "stage 1: Format wav.scp"
    # shellcheck disable=SC2154
    scripts/audio/format_wav_scp.sh \
        --nj "${nj}" \
        --cmd "${train_cmd}" \
        --audio-format wav \
        --fs "${fs}" \
        "${wavscp}" "${outdir}/tmp"
fi

if [ -e "${outdir}/tmp/wav.scp" ]; then
    wavscp="${outdir}/tmp/wav.scp"
fi

if [ ${stage} -le 2 ] && [ ${stop_stage} -ge 2 ]; then
    log "stage 2: ASR inference"
    _opts=()
    if [ -n "${inference_config}" ]; then
        _opts+=("--config" "${inference_config}")
    fi
    if [ -n "${asr_model_file}" ]; then
        _opts+=("--asr_model_file" "${asr_model_file}")
    fi
    if [ -n "${lm_file}" ]; then
        _opts+=("--lm_file" "${lm_file}")
    fi
    if [ -n "${model_tag}" ]; then
        # FIXME: workaround until fixing filelock in espnet_model_zoo
        espnet_model_zoo_download --unpack true "${model_tag}" > /dev/null
        _opts+=("--model_tag" "${model_tag}")
    fi

    logdir="${outdir}/logdir"
    mkdir -p "${logdir}"

    # 1. Split the key file
    key_file=${wavscp}
    split_scps=""
    _nj=$(min "${inference_nj}" "$(wc -l < "${key_file}")")
    for n in $(seq "${_nj}"); do
        split_scps+=" ${logdir}/keys.${n}.scp"
    done
    # shellcheck disable=SC2086
    utils/split_scp.pl "${key_file}" ${split_scps}

    # 2. Submit decoding jobs
    log "Decoding started... log: '${logdir}/asr_inference.*.log'"

    if [ -n "${whisper_tag}" ]; then
        if [ -z "${whisper_dir}" ]; then
            whisper_dir=${outdir}/models
        fi
        # shellcheck disable=SC2046,SC2086
        ${_cmd} --gpu "${_ngpu}" JOB=1:"${_nj}" "${logdir}"/asr_inference.JOB.log \
            python3 pyscripts/utils/evaluate_whisper_inference.py \
                --ngpu "${_ngpu}" \
                --data_path_and_name_and_type "${wavscp}" \
                --key_file "${logdir}"/keys.JOB.scp \
<<<<<<< HEAD
                --language "${lang}" \
                --model_tag ${whisper_tag} \
                --model_dir ${whisper_dir} \
                --output_dir "${logdir}"/output.JOB || { cat $(grep -l -i error "${logdir}"/asr_inference.*.log) ; exit 1; }
=======
                --model_tag "${whisper_tag}" \
                --output_dir "${logdir}"/output.JOB \
                --decode_options "${decode_options}" || { cat $(grep -l -i error "${logdir}"/asr_inference.*.log) ; exit 1; }
>>>>>>> 2ead79e8
    else
        # shellcheck disable=SC2046,SC2086
        ${_cmd} --gpu "${_ngpu}" JOB=1:"${_nj}" "${logdir}"/asr_inference.JOB.log \
            python3 -m espnet2.bin.asr_inference \
                --ngpu "${_ngpu}" \
                --data_path_and_name_and_type "${wavscp},speech,sound" \
                --key_file "${logdir}"/keys.JOB.scp \
                --output_dir "${logdir}"/output.JOB \
                "${_opts[@]}" ${inference_args} || { cat $(grep -l -i error "${logdir}"/asr_inference.*.log) ; exit 1; }
    fi

    # 3. Concatenates the output files from each jobs
    for f in token token_int score text; do
        if [ -f "${logdir}/output.1/1best_recog/${f}" ]; then
            for i in $(seq "${_nj}"); do
                cat "${logdir}/output.${i}/1best_recog/${f}"
            done | LC_ALL=C sort -k1 >"${outdir}/${f}"
        fi
    done
fi

if [ ${stage} -le 3 ] && [ ${stop_stage} -ge 3 ]; then
    log "stage 3: Scoring"
    for _type in cer wer ter; do
        [ "${_type}" = ter ] && [ ! -f "${bpemodel}" ] && continue

        _scoredir="${outdir}/score_${_type}"
        mkdir -p "${_scoredir}"

        if [ "${_type}" = wer ]; then
            paste \
                <(<"${gt_text}" \
                      python3 -m espnet2.bin.tokenize_text  \
                          -f 2- --input - --output - \
                          --token_type word \
                          --non_linguistic_symbols "${nlsyms_txt}" \
                          --remove_non_linguistic_symbols true \
                          --cleaner "${cleaner}" \
                          ) \
                <(<"${wavscp}" awk '{ print "(" $1 ")" }') \
                    >"${_scoredir}/ref.trn"
            paste \
                <(<"${outdir}/text"  \
                      python3 -m espnet2.bin.tokenize_text  \
                          -f 2- --input - --output - \
                          --token_type word \
                          --non_linguistic_symbols "${nlsyms_txt}" \
                          --remove_non_linguistic_symbols true \
                          --cleaner "${hyp_cleaner}" \
                          ) \
                <(<"${wavscp}" awk '{ print "(" $1 ")" }') \
                    >"${_scoredir}/hyp.trn"

        elif [ "${_type}" = cer ]; then
            paste \
                <(<"${gt_text}" \
                      python3 -m espnet2.bin.tokenize_text  \
                          -f 2- --input - --output - \
                          --token_type char \
                          --non_linguistic_symbols "${nlsyms_txt}" \
                          --remove_non_linguistic_symbols true \
                          --cleaner "${cleaner}" \
                          ) \
                <(<"${wavscp}" awk '{ print "(" $1 ")" }') \
                    >"${_scoredir}/ref.trn"
            paste \
                <(<"${outdir}/text" \
                      python3 -m espnet2.bin.tokenize_text  \
                          -f 2- --input - --output - \
                          --token_type char \
                          --non_linguistic_symbols "${nlsyms_txt}" \
                          --remove_non_linguistic_symbols true \
                          --cleaner "${hyp_cleaner}" \
                          ) \
                <(<"${wavscp}" awk '{ print "(" $1 ")" }') \
                    >"${_scoredir}/hyp.trn"

        elif [ "${_type}" = ter ]; then
            paste \
                <(<"${gt_text}" \
                      python3 -m espnet2.bin.tokenize_text  \
                          -f 2- --input - --output - \
                          --token_type bpe \
                          --bpemodel "${bpemodel}" \
                          --cleaner "${cleaner}" \
                        ) \
                <(<"${wavscp}" awk '{ print "(" $1 ")" }') \
                    >"${_scoredir}/ref.trn"
            paste \
                <(<"${outdir}/text" \
                      python3 -m espnet2.bin.tokenize_text  \
                          -f 2- --input - --output - \
                          --token_type bpe \
                          --bpemodel "${bpemodel}" \
                          --cleaner "${hyp_cleaner}" \
                          ) \
                <(<"${wavscp}" awk '{ print "(" $1 ")" }') \
                    >"${_scoredir}/hyp.trn"

        fi

        # Scoring
        sclite \
            -r "${_scoredir}/ref.trn" trn \
            -h "${_scoredir}/hyp.trn" trn \
            -i rm -o all stdout > "${_scoredir}/result.txt"

        log "Write ${_type} result in ${_scoredir}/result.txt"
        grep -e Avg -e SPKR -m 2 "${_scoredir}/result.txt"
    done
fi

# Remove tmp dir if exists
rm -rf "${outdir}/tmp"

log "Successfully finished. [elapsed=${SECONDS}s]"<|MERGE_RESOLUTION|>--- conflicted
+++ resolved
@@ -33,9 +33,6 @@
 gpu_inference=false
 fs=16000
 
-# Input data related configuration
-lang=en  # language type of the dataset, like "en", "zh", etc.
-
 # Model related configuration
 model_tag=""
 asr_model_file=""
@@ -46,7 +43,8 @@
 # Inference option related configuration
 inference_config=""
 inference_args=""
-decode_options="{task: transcribe}"
+## change the language id according to your dataset
+decode_options="{task: transcribe; language: en}"
 
 # Scoring related configuration
 bpemodel=""
@@ -131,11 +129,7 @@
     exit 1
 fi
 if [ -z "${model_tag}" ] && [ -z "${asr_model_file}" ] && [ -z "${whisper_tag}" ]; then
-<<<<<<< HEAD
-    log "Either --model_tag or --asr_model_file or --whisper_tag must be provided."
-=======
     log "--model_tag or --asr_model_file or --whisper_tag must be provided."
->>>>>>> 2ead79e8
     exit 1
 fi
 
@@ -209,16 +203,10 @@
                 --ngpu "${_ngpu}" \
                 --data_path_and_name_and_type "${wavscp}" \
                 --key_file "${logdir}"/keys.JOB.scp \
-<<<<<<< HEAD
-                --language "${lang}" \
                 --model_tag ${whisper_tag} \
                 --model_dir ${whisper_dir} \
-                --output_dir "${logdir}"/output.JOB || { cat $(grep -l -i error "${logdir}"/asr_inference.*.log) ; exit 1; }
-=======
-                --model_tag "${whisper_tag}" \
                 --output_dir "${logdir}"/output.JOB \
                 --decode_options "${decode_options}" || { cat $(grep -l -i error "${logdir}"/asr_inference.*.log) ; exit 1; }
->>>>>>> 2ead79e8
     else
         # shellcheck disable=SC2046,SC2086
         ${_cmd} --gpu "${_ngpu}" JOB=1:"${_nj}" "${logdir}"/asr_inference.JOB.log \
