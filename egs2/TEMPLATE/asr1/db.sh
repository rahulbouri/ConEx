--- conflicted
+++ resolved
@@ -128,11 +128,8 @@
 SEAME=
 BENGALI=downloads
 IWSLT14=
-<<<<<<< HEAD
 BURMESE=downloads
-=======
 MS_INDIC_IS18=
->>>>>>> 253eb170
 
 # For only CMU TIR environment
 if [[ "$(hostname)" == tir* ]]; then
