import pytest
import torch

from espnet2.asr.ctc import CTC
from espnet2.asr.decoder.transducer_decoder import TransducerDecoder
from espnet2.asr.decoder.transformer_decoder import TransformerDecoder
from espnet2.asr.encoder.conformer_encoder import ConformerEncoder
from espnet2.asr.encoder.transformer_encoder import TransformerEncoder
from espnet2.asr.espnet_model import ESPnetASRModel
from espnet2.asr_transducer.joint_network import JointNetwork


@pytest.mark.parametrize("encoder_arch", [TransformerEncoder, ConformerEncoder])
@pytest.mark.parametrize("decoder_arch", [TransformerDecoder, None])
@pytest.mark.parametrize("aux_ctc", [None, {"0": "lid"}])
def test_espnet_model(encoder_arch, decoder_arch, aux_ctc):
    vocab_size = 5
    enc_out = 4
    encoder = encoder_arch(20, output_size=enc_out, linear_units=4, num_blocks=2)
    decoder = TransformerDecoder(vocab_size, enc_out, linear_units=4, num_blocks=2)
    ctc = CTC(odim=vocab_size, encoder_output_size=enc_out)

    model = ESPnetASRModel(
        vocab_size,
        token_list=["<blank>", "<unk>", "a", "i", "<eos>"],
        frontend=None,
        specaug=None,
        normalize=None,
        preencoder=None,
        encoder=encoder,
        postencoder=None,
        decoder=decoder,
        ctc=ctc,
        joint_network=None,
        aux_ctc=aux_ctc,
    )

    inputs = dict(
        speech=torch.randn(2, 10, 20, requires_grad=True),
        speech_lengths=torch.tensor([10, 8], dtype=torch.long),
        text=torch.randint(2, 4, [2, 4], dtype=torch.long),
        text_lengths=torch.tensor([4, 3], dtype=torch.long),
    )
    loss, *_ = model(**inputs)
    loss.backward()


@pytest.mark.parametrize("encoder_arch", [TransformerEncoder, ConformerEncoder])
@pytest.mark.parametrize("decoder_arch", [TransducerDecoder])
@pytest.mark.parametrize("multi_blank_durations", [[], [2]])
def test_espnet_model_transducer(encoder_arch, decoder_arch, multi_blank_durations):
    # Multi-Blank Transducer only supports GPU
    if len(multi_blank_durations) > 0 and not torch.cuda.is_available():
        return
    device = "cuda" if len(multi_blank_durations) > 0 else "cpu"
    device = torch.device(device)

    vocab_size = 5
    enc_out = 4
    encoder = encoder_arch(20, output_size=enc_out, linear_units=4, num_blocks=2)
    decoder = TransducerDecoder(vocab_size, hidden_size=4)
<<<<<<< HEAD
    joint_network = JointNetwork(vocab_size, encoder_size=enc_out, decoder_size=4)
=======
    joint_network = JointNetwork(vocab_size, encoder_size=encoder_out, decoder_size=4)
>>>>>>> 144d2042
    ctc = CTC(odim=vocab_size, encoder_output_size=enc_out)

    model = ESPnetASRModel(
        vocab_size,
        token_list=["<blank>", "<unk>", "a", "i", "<eos>"],
        frontend=None,
        specaug=None,
        normalize=None,
        preencoder=None,
        encoder=encoder,
        postencoder=None,
        decoder=decoder,
        ctc=ctc,
        joint_network=joint_network,
        aux_ctc=None,
        transducer_multi_blank_durations=multi_blank_durations,
    ).to(device)

    inputs = dict(
        speech=torch.randn(2, 10, 20, requires_grad=True).to(device),
        speech_lengths=torch.tensor([10, 8], dtype=torch.long).to(device),
        text=torch.randint(2, 4, [2, 4], dtype=torch.long).to(device),
        text_lengths=torch.tensor([4, 3], dtype=torch.long).to(device),
    )
    loss, *_ = model(**inputs)
    loss.backward()<|MERGE_RESOLUTION|>--- conflicted
+++ resolved
@@ -59,11 +59,7 @@
     enc_out = 4
     encoder = encoder_arch(20, output_size=enc_out, linear_units=4, num_blocks=2)
     decoder = TransducerDecoder(vocab_size, hidden_size=4)
-<<<<<<< HEAD
     joint_network = JointNetwork(vocab_size, encoder_size=enc_out, decoder_size=4)
-=======
-    joint_network = JointNetwork(vocab_size, encoder_size=encoder_out, decoder_size=4)
->>>>>>> 144d2042
     ctc = CTC(odim=vocab_size, encoder_output_size=enc_out)
 
     model = ESPnetASRModel(
