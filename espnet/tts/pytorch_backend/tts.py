--- conflicted
+++ resolved
@@ -358,17 +358,14 @@
     trainer.extend(extensions.PrintReport(report_keys), trigger=(REPORT_INTERVAL, 'iteration'))
     trainer.extend(extensions.ProgressBar(update_interval=REPORT_INTERVAL))
 
-<<<<<<< HEAD
     if args.patience > 0:
         trainer.stop_trigger = chainer.training.triggers.EarlyStoppingTrigger(monitor=args.early_stop_criterion,
                                                                               patients=args.patience,
                                                                               max_trigger=(args.epochs, 'epoch'))
-=======
     if args.tensorboard_dir is not None and args.tensorboard_dir != "":
         writer = SummaryWriter(log_dir=args.tensorboard_dir)
         trainer.extend(TensorboardLogger(writer, att_reporter))
 
->>>>>>> 7e6d9b64
     # Run the training
     trainer.run()
 
