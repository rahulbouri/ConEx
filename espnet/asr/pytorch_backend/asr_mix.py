--- conflicted
+++ resolved
@@ -10,11 +10,7 @@
 import logging
 import os
 
-<<<<<<< HEAD
 # chainer related
-=======
-from chainer.datasets import TransformDataset
->>>>>>> 2b14d3b0
 from chainer import training
 from chainer.training import extensions
 from itertools import zip_longest as zip_longest
@@ -37,22 +33,15 @@
 from espnet.asr.pytorch_backend.asr import load_trained_model
 import espnet.lm.pytorch_backend.extlm as extlm_pytorch
 from espnet.nets.asr_interface import ASRInterface
-from espnet.nets.pytorch_backend.e2e_asr import pad_list
 from espnet.nets.pytorch_backend.e2e_asr_mix import E2E
-<<<<<<< HEAD
 from espnet.nets.pytorch_backend.e2e_asr_mix import pad_list
-from espnet.transform.transformation import using_transform_config
+import espnet.nets.pytorch_backend.lm.default as lm_pytorch
 from espnet.utils.dataset import ChainerDataLoader
 from espnet.utils.dataset import TransformDataset
-=======
-import espnet.nets.pytorch_backend.lm.default as lm_pytorch
 from espnet.utils.deterministic_utils import set_deterministic_pytorch
->>>>>>> 2b14d3b0
 from espnet.utils.io_utils import LoadInputsAndTargets
 from espnet.utils.training.batchfy import make_batchset
 from espnet.utils.training.iterators import ShufflingEnabler
-from espnet.utils.training.iterators import ToggleableShufflingMultiprocessIterator
-from espnet.utils.training.iterators import ToggleableShufflingSerialIterator
 from espnet.utils.training.tensorboard_logger import TensorboardLogger
 from espnet.utils.training.train_utils import check_early_stop
 from espnet.utils.training.train_utils import set_early_stop
@@ -76,13 +65,8 @@
         self.ignore_id = -1
         self.dtype = dtype
 
-<<<<<<< HEAD
     def __call__(self, batch, device=torch.device('cpu')):
-        """Transforms a batch and send it to a device.
-=======
-    def __call__(self, batch, device):
         """Transform a batch and send it to a device.
->>>>>>> 2b14d3b0
 
         Args:
             batch (list(tuple(str, dict[str, dict[str, Any]]))): The batch to transform.
@@ -280,44 +264,21 @@
     )
     # hack to make batchsize argument as 1
     # actual bathsize is included in a list
-<<<<<<< HEAD
     # default collate function converts numpy array to pytorch tensor
     # we used an empty collate function instead which returns list
     train_iter = {'main': ChainerDataLoader(
-        dataset=TransformDataset(train, lambda data: converter([converter.transform(data)])),
+        dataset=TransformDataset(train, lambda data: converter([load_tr(data)])),
         batch_size=1, num_workers=args.n_iter_processes,
         shuffle=True, collate_fn=lambda x: x[0])}
     valid_iter = {'main': ChainerDataLoader(
-        dataset=TransformDataset(valid, lambda data: converter([converter.transform(data)])),
+        dataset=TransformDataset(valid, lambda data: converter([load_cv(data)])),
         batch_size=1, shuffle=False, collate_fn=lambda x: x[0],
         num_workers=args.n_iter_processes)}
-
-    # Set up a trainer
-    updater = CustomUpdater(
-        model, args.grad_clip, train_iter, optimizer, device, args.ngpu)
-=======
-    if args.n_iter_processes > 0:
-        train_iter = ToggleableShufflingMultiprocessIterator(
-            TransformDataset(train, load_tr),
-            batch_size=1, n_processes=args.n_iter_processes, n_prefetch=8, maxtasksperchild=20,
-            shuffle=not use_sortagrad)
-        valid_iter = ToggleableShufflingMultiprocessIterator(
-            TransformDataset(valid, load_cv),
-            batch_size=1, repeat=False, shuffle=False,
-            n_processes=args.n_iter_processes, n_prefetch=8, maxtasksperchild=20)
-    else:
-        train_iter = ToggleableShufflingSerialIterator(
-            TransformDataset(train, load_tr),
-            batch_size=1, shuffle=not use_sortagrad)
-        valid_iter = ToggleableShufflingSerialIterator(
-            TransformDataset(valid, load_cv),
-            batch_size=1, repeat=False, shuffle=False)
 
     # Set up a trainer
     updater = CustomUpdater(
         model, args.grad_clip, train_iter, optimizer,
-        converter, device, args.ngpu, args.grad_noise, args.accum_grad, use_apex=use_apex)
->>>>>>> 2b14d3b0
+        device, args.ngpu, args.grad_noise, args.accum_grad, use_apex=use_apex)
     trainer = training.Trainer(
         updater, (args.epochs, 'epoch'), out=args.outdir)
 
@@ -331,11 +292,7 @@
         torch_resume(args.resume, trainer)
 
     # Evaluate the model with the test dataset for each epoch
-<<<<<<< HEAD
-    trainer.extend(CustomEvaluator(model, valid_iter, reporter, device))
-=======
-    trainer.extend(CustomEvaluator(model, valid_iter, reporter, converter, device, args.ngpu))
->>>>>>> 2b14d3b0
+    trainer.extend(CustomEvaluator(model, valid_iter, reporter, device, args.ngpu))
 
     # Save attention weight each epoch
     if args.num_save_attention > 0 and args.mtlalpha != 1.0:
