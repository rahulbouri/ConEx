"""ScorerInterface implementation for CTC."""

import numpy as np
import torch

from espnet.nets.ctc_prefix_score import CTCPrefixScore
from espnet.nets.ctc_prefix_score import CTCPrefixScoreTH
from espnet.nets.scorer_interface import BatchPartialScorerInterface


class CTCPrefixScorer(BatchPartialScorerInterface):
    """Decoder interface wrapper for CTCPrefixScore."""

    def __init__(self, ctc: torch.nn.Module, eos: int):
        """Initialize class.

        Args:
            ctc (torch.nn.Module): The CTC implementaiton.
                For example, :class:`espnet.nets.pytorch_backend.ctc.CTC`
            eos (int): The end-of-sequence id.

        """
        self.ctc = ctc
        self.eos = eos
        self.impl = None

    def init_state(self, x: torch.Tensor):
        """Get an initial state for decoding.

        Args:
            x (torch.Tensor): The encoded feature tensor

        Returns: initial state

        """
        logp = self.ctc.log_softmax(x.unsqueeze(0)).detach().squeeze(0).cpu().numpy()
        # TODO(karita): use CTCPrefixScoreTH
        self.impl = CTCPrefixScore(logp, 0, self.eos, np)
        return 0, self.impl.initial_state()

    def select_state(self, state, i, new_id=None):
        """Select state with relative ids in the main beam search.

        Args:
            state: Decoder state for prefix tokens
            i (int): Index to select a state in the main beam search
            new_id (int): New label id to select a state if necessary

        Returns:
            state: pruned state

        """
        if type(state) == tuple:
            if len(state) == 2:  # for CTCPrefixScore
                sc, st = state
                return sc[i], st[i]
            else:  # for CTCPrefixScoreTH (need new_id > 0)
                r, log_psi, f_min, f_max, scoring_idmap = state
                s = log_psi[i, new_id].expand(log_psi.size(1))
                if scoring_idmap is not None:
                    return r[:, :, i, scoring_idmap[i, new_id]], s, f_min, f_max
                else:
                    return r[:, :, i, new_id], s, f_min, f_max
        return None if state is None else state[i]

    def score_partial(self, y, ids, state, x):
        """Score new token.

        Args:
            y (torch.Tensor): 1D prefix token
            next_tokens (torch.Tensor): torch.int64 next token to score
            state: decoder state for prefix tokens
            x (torch.Tensor): 2D encoder feature that generates ys

        Returns:
            tuple[torch.Tensor, Any]:
                Tuple of a score tensor for y that has a shape `(len(next_tokens),)`
                and next state for ys

        """
        prev_score, state = state
        presub_score, new_st = self.impl(y.cpu(), ids.cpu(), state)
        tscore = torch.as_tensor(
            presub_score - prev_score, device=x.device, dtype=x.dtype
        )
<<<<<<< HEAD
        return tscore, (presub_score, new_st)
=======
        return tscore, (presub_score, new_st)

    def batch_init_state(self, x: torch.Tensor):
        """Get an initial state for decoding.

        Args:
            x (torch.Tensor): The encoded feature tensor

        Returns: initial state

        """
        logp = self.ctc.log_softmax(x.unsqueeze(0))  # assuming batch_size = 1
        xlen = torch.tensor([logp.size(1)])
        self.impl = CTCPrefixScoreTH(logp, xlen, 0, self.eos)
        return None

    def batch_score_partial(self, y, ids, state, x):
        """Score new token.

        Args:
            y (torch.Tensor): 1D prefix token
            ids (torch.Tensor): torch.int64 next token to score
            state: decoder state for prefix tokens
            x (torch.Tensor): 2D encoder feature that generates ys

        Returns:
            tuple[torch.Tensor, Any]:
                Tuple of a score tensor for y that has a shape `(len(next_tokens),)`
                and next state for ys

        """
        batch_state = (
            (
                torch.stack([s[0] for s in state], dim=2),
                torch.stack([s[1] for s in state]),
                state[0][2],
                state[0][3],
            )
            if state[0] is not None
            else None
        )
        return self.impl(y, batch_state, ids)

    def extend_prob(self, x: torch.Tensor):
        """Extend probs for decoding.

        This extention is for streaming decoding
        as in Eq (14) in https://arxiv.org/abs/2006.14941

        Args:
            x (torch.Tensor): The encoded feature tensor

        """
        logp = self.ctc.log_softmax(x.unsqueeze(0))
        self.impl.extend_prob(logp)

    def extend_state(self, state):
        """Extend state for decoding.

        This extention is for streaming decoding
        as in Eq (14) in https://arxiv.org/abs/2006.14941

        Args:
            state: The states of hyps

        Returns: exteded state

        """
        new_state = []
        for s in state:
            new_state.append(self.impl.extend_state(s))

        return new_state
>>>>>>> 36b62ae4
<|MERGE_RESOLUTION|>--- conflicted
+++ resolved
@@ -83,9 +83,6 @@
         tscore = torch.as_tensor(
             presub_score - prev_score, device=x.device, dtype=x.dtype
         )
-<<<<<<< HEAD
-        return tscore, (presub_score, new_st)
-=======
         return tscore, (presub_score, new_st)
 
     def batch_init_state(self, x: torch.Tensor):
@@ -158,5 +155,4 @@
         for s in state:
             new_state.append(self.impl.extend_state(s))
 
-        return new_state
->>>>>>> 36b62ae4
+        return new_state